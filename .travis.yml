# This code is part of Qiskit.
#
# (C) Copyright IBM 2018, 2019.
#
# This code is licensed under the Apache License, Version 2.0. You may
# obtain a copy of this license in the LICENSE.txt file in the root directory
# of this source tree or at http://www.apache.org/licenses/LICENSE-2.0.
#
# Any modifications or derivative works of this code must retain this
# copyright notice, and modified files need to carry a notice indicating
# that they have been altered from the originals.

notifications:
    on_success: change
    on_failure: always

cache: pip
os: linux
dist: xenial

language: python
python: "3.6"

<<<<<<< HEAD
stage_dependencies: &stage_dependencies
  # Install Dependencies
  env:
    - DEPENDENCY_BRANCH=$(if [[ "$TRAVIS_BRANCH" == stable* ]]; then echo "stable"; else echo "master"; fi)
    - INIT_FILE="$TRAVIS_BUILD_DIR/qiskit/__init__.py"
        
  before_install:
    - |
      if [ -f $INIT_FILE ]; then
        # stops travis if __init__.py exists under qiskit
        echo "File '$INIT_FILE' found. It should not exist, since this repo extends qiskit namespace.";
        travis_terminate 1;
      fi
      if [ "$BUILD_AER" != "false" && "$DEPENDENCY_BRANCH" == "master" ]; then
        # install Qiskit Aer build dependencies
        sudo add-apt-repository -y ppa:ubuntu-toolchain-r/test
        sudo apt-get -y update
        sudo apt-get -y install g++-7
        sudo apt-get -y install libopenblas-dev
      fi
    - pip install --upgrade pip setuptools wheel
    - |
      # Download dependencies from master
      if [ "$DEPENDENCY_BRANCH" == "master" ]; then
        # Download github Terra
        wget https://codeload.github.com/Qiskit/qiskit-terra/zip/$DEPENDENCY_BRANCH -O /tmp/qiskit-terra.zip
        unzip /tmp/qiskit-terra.zip -d /tmp/
        # Install local Qiskit Terra
        pip install -e /tmp/qiskit-terra-$DEPENDENCY_BRANCH --progress-bar off
        # Download github Ignis
        wget https://codeload.github.com/Qiskit/qiskit-ignis/zip/$DEPENDENCY_BRANCH -O /tmp/qiskit-ignis.zip
        unzip /tmp/qiskit-ignis.zip -d /tmp/
        # Install local Qiskit Ignis
        pip install -e /tmp/qiskit-ignis-$DEPENDENCY_BRANCH --progress-bar off
      fi
    - |
      if [ "$BUILD_AER" != "false" && "$DEPENDENCY_BRANCH" == "master" ]; then
        # Download github Qiskit Aer
        wget https://codeload.github.com/Qiskit/qiskit-aer/zip/$DEPENDENCY_BRANCH -O /tmp/qiskit-aer.zip
        unzip /tmp/qiskit-aer.zip -d /tmp/
        # Install Qiskit Aer requirements.
        pip install -U -r /tmp/qiskit-aer-$DEPENDENCY_BRANCH/requirements-dev.txt --progress-bar off
        # build Qiskit Aer
        cd /tmp/qiskit-aer-$DEPENDENCY_BRANCH
        python setup.py bdist_wheel -- -DCMAKE_CXX_COMPILER=g++-7 -- -j4
        pip install dist/qiskit_aer*whl
        # back to current repo directory
        cd $TRAVIS_BUILD_DIR
      fi
  install:
      # install Aqua and dev requirements
      - pip install -e $TRAVIS_BUILD_DIR --progress-bar off
      - pip install -U -r requirements-dev.txt --progress-bar off
  
# Define the order of the stages.
stages:
  - test first half
  - test second half
=======
env:
  global:
    - DEPENDENCY_BRANCH=$(if [[ "$TRAVIS_BRANCH" == stable* ]]; then echo "stable"; else echo "master"; fi)
    - INIT_FILE="$TRAVIS_BUILD_DIR/qiskit/__init__.py"
>>>>>>> b6fb9479

matrix:
  include:
  - name: "Lint and Style check and Test Chemistry"
    env: TEST_DIR=chemistry
  - name: "Test Aqua 1"
    env: TEST_DIR=aqua TEST_PARAMS="-end 27"
  - name: "Test Aqua 2"
    env: TEST_DIR=aqua TEST_PARAMS="-start 27 -end 39"
  - name: "Test Aqua 3"
    env: TEST_DIR=aqua TEST_PARAMS="-start 39 -end 51"
  - name: "Test Aqua 4"
    env: TEST_DIR=aqua TEST_PARAMS="-start 51"
        
before_install:
  - |
    if [ -f $INIT_FILE ]; then
      # stops travis if __init__.py exists under qiskit
      echo "File '$INIT_FILE' found. It should not exist, since this repo extends qiskit namespace.";
      travis_terminate 1;
    fi
    if [ "$BUILD_AER" != "false" && "$DEPENDENCY_BRANCH" == "master" ]; then
      # install Qiskit Aer build dependencies
      sudo add-apt-repository -y ppa:ubuntu-toolchain-r/test
      sudo apt-get -y update
      sudo apt-get -y install g++-7
      sudo apt-get -y install libopenblas-dev
    fi
  - pip install --upgrade pip setuptools wheel
  - |
    # Download dependencies from master
    if [ "$DEPENDENCY_BRANCH" == "master" ]; then
      # Download github Terra
      wget https://codeload.github.com/Qiskit/qiskit-terra/zip/$DEPENDENCY_BRANCH -O /tmp/qiskit-terra.zip
      unzip /tmp/qiskit-terra.zip -d /tmp/
      # Install local Qiskit Terra
      pip install -e /tmp/qiskit-terra-$DEPENDENCY_BRANCH --progress-bar off
      # Download github Ignis
      wget https://codeload.github.com/Qiskit/qiskit-ignis/zip/$DEPENDENCY_BRANCH -O /tmp/qiskit-ignis.zip
      unzip /tmp/qiskit-ignis.zip -d /tmp/
      # Install local Qiskit Ignis
      pip install -e /tmp/qiskit-ignis-$DEPENDENCY_BRANCH --progress-bar off
    fi
    if [ "$BUILD_AER" != "false" && "$DEPENDENCY_BRANCH" == "master" ]; then
      # Download github Qiskit Aer
      wget https://codeload.github.com/Qiskit/qiskit-aer/zip/$DEPENDENCY_BRANCH -O /tmp/qiskit-aer.zip
      unzip /tmp/qiskit-aer.zip -d /tmp/
      # Install Qiskit Aer requirements.
      pip install -U -r /tmp/qiskit-aer-$DEPENDENCY_BRANCH/requirements-dev.txt --progress-bar off
      # build Qiskit Aer
      cd /tmp/qiskit-aer-$DEPENDENCY_BRANCH
      python setup.py bdist_wheel -- -DCMAKE_CXX_COMPILER=g++-7 -- -j4
      pip install dist/qiskit_aer*whl
      # back to current repo directory
      cd $TRAVIS_BUILD_DIR
    fi
  # install Aqua and dev requirements
  - pip install -e $TRAVIS_BUILD_DIR --progress-bar off
  - pip install -U -r requirements-dev.txt --progress-bar off
  - |
    if [ "$TEST_DIR" == "chemistry" ]; then
      # download PyQuante master and unzip it
      wget https://codeload.github.com/rpmuller/pyquante2/zip/master -O /tmp/pyquante2.zip
      unzip /tmp/pyquante2.zip -d /tmp/
      # Install local PyQuante
      pip install -e /tmp/pyquante2-master --progress-bar off
    fi
  
script:
  - |
    if [ "$TEST_DIR" == "chemistry" ];
      # Chemistry: remove OpenBLAS warning message when compiled without USE_OPENMP=1 in PySCF
      then make style && make lint && export OPENBLAS_NUM_THREADS=1 && python -m unittest discover -v test/$TEST_DIR
      else python test/custom_tests.py -dir $TEST_DIR $TEST_PARAMS
    fi
        
<|MERGE_RESOLUTION|>--- conflicted
+++ resolved
@@ -21,71 +21,10 @@
 language: python
 python: "3.6"
 
-<<<<<<< HEAD
-stage_dependencies: &stage_dependencies
-  # Install Dependencies
-  env:
-    - DEPENDENCY_BRANCH=$(if [[ "$TRAVIS_BRANCH" == stable* ]]; then echo "stable"; else echo "master"; fi)
-    - INIT_FILE="$TRAVIS_BUILD_DIR/qiskit/__init__.py"
-        
-  before_install:
-    - |
-      if [ -f $INIT_FILE ]; then
-        # stops travis if __init__.py exists under qiskit
-        echo "File '$INIT_FILE' found. It should not exist, since this repo extends qiskit namespace.";
-        travis_terminate 1;
-      fi
-      if [ "$BUILD_AER" != "false" && "$DEPENDENCY_BRANCH" == "master" ]; then
-        # install Qiskit Aer build dependencies
-        sudo add-apt-repository -y ppa:ubuntu-toolchain-r/test
-        sudo apt-get -y update
-        sudo apt-get -y install g++-7
-        sudo apt-get -y install libopenblas-dev
-      fi
-    - pip install --upgrade pip setuptools wheel
-    - |
-      # Download dependencies from master
-      if [ "$DEPENDENCY_BRANCH" == "master" ]; then
-        # Download github Terra
-        wget https://codeload.github.com/Qiskit/qiskit-terra/zip/$DEPENDENCY_BRANCH -O /tmp/qiskit-terra.zip
-        unzip /tmp/qiskit-terra.zip -d /tmp/
-        # Install local Qiskit Terra
-        pip install -e /tmp/qiskit-terra-$DEPENDENCY_BRANCH --progress-bar off
-        # Download github Ignis
-        wget https://codeload.github.com/Qiskit/qiskit-ignis/zip/$DEPENDENCY_BRANCH -O /tmp/qiskit-ignis.zip
-        unzip /tmp/qiskit-ignis.zip -d /tmp/
-        # Install local Qiskit Ignis
-        pip install -e /tmp/qiskit-ignis-$DEPENDENCY_BRANCH --progress-bar off
-      fi
-    - |
-      if [ "$BUILD_AER" != "false" && "$DEPENDENCY_BRANCH" == "master" ]; then
-        # Download github Qiskit Aer
-        wget https://codeload.github.com/Qiskit/qiskit-aer/zip/$DEPENDENCY_BRANCH -O /tmp/qiskit-aer.zip
-        unzip /tmp/qiskit-aer.zip -d /tmp/
-        # Install Qiskit Aer requirements.
-        pip install -U -r /tmp/qiskit-aer-$DEPENDENCY_BRANCH/requirements-dev.txt --progress-bar off
-        # build Qiskit Aer
-        cd /tmp/qiskit-aer-$DEPENDENCY_BRANCH
-        python setup.py bdist_wheel -- -DCMAKE_CXX_COMPILER=g++-7 -- -j4
-        pip install dist/qiskit_aer*whl
-        # back to current repo directory
-        cd $TRAVIS_BUILD_DIR
-      fi
-  install:
-      # install Aqua and dev requirements
-      - pip install -e $TRAVIS_BUILD_DIR --progress-bar off
-      - pip install -U -r requirements-dev.txt --progress-bar off
-  
-# Define the order of the stages.
-stages:
-  - test first half
-  - test second half
-=======
 env:
   global:
     - DEPENDENCY_BRANCH=$(if [[ "$TRAVIS_BRANCH" == stable* ]]; then echo "stable"; else echo "master"; fi)
     - INIT_FILE="$TRAVIS_BUILD_DIR/qiskit/__init__.py"
->>>>>>> b6fb9479
 
 matrix:
   include:
