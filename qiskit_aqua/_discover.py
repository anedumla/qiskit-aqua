--- conflicted
+++ resolved
@@ -78,16 +78,13 @@
         PluggableType.ORACLE: Oracle,
         PluggableType.FEATURE_MAP: FeatureMap,
         PluggableType.MULTICLASS_EXTENSION: MulticlassExtension,
-<<<<<<< HEAD
+        PluggableType.UNCERTAINTY_PROBLEM: UncertaintyProblem,
+        PluggableType.UNCERTAINTY_MODEL: RandomDistribution,
         PluggableType.INPUT: AlgorithmInput,
+
         PluggableType.QFT: QFT,
         PluggableType.EIGENVALUES: Eigenvalues,
         PluggableType.RECIPROCAL: Reciprocal
-=======
-        PluggableType.UNCERTAINTY_PROBLEM: UncertaintyProblem,
-        PluggableType.UNCERTAINTY_MODEL: RandomDistribution,
-        PluggableType.INPUT: AlgorithmInput
->>>>>>> 9f59a6a8
     }
 
 
@@ -105,16 +102,15 @@
     'iqft',
     'oracle',
     'feature_map',
+
+
     'multiclass_extension',
-<<<<<<< HEAD
+    'uncertainty_problem',
+    'uncertainty_model',
+    'univariate_uncertainty_model',
     'qft',
     'eigs',
     'reciprocal'
-=======
-    'uncertainty_problem',
-    'uncertainty_model',
-    'univariate_uncertainty_model'
->>>>>>> 9f59a6a8
 ]
 
 _FOLDERS_TO_EXCLUDE = [
