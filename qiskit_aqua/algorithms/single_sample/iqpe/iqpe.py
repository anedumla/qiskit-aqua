# -*- coding: utf-8 -*-

# Copyright 2018 IBM.
#
# Licensed under the Apache License, Version 2.0 (the "License");
# you may not use this file except in compliance with the License.
# You may obtain a copy of the License at
#
#     http://www.apache.org/licenses/LICENSE-2.0
#
# Unless required by applicable law or agreed to in writing, software
# distributed under the License is distributed on an "AS IS" BASIS,
# WITHOUT WARRANTIES OR CONDITIONS OF ANY KIND, either express or implied.
# See the License for the specific language governing permissions and
# limitations under the License.
# =============================================================================
"""
The Iterative Quantum Phase Estimation Algorithm.
See https://arxiv.org/abs/quant-ph/0610214
"""

import logging

import numpy as np
from qiskit import QuantumRegister, ClassicalRegister, QuantumCircuit
from qiskit.tools.qi.pauli import Pauli

from qiskit_aqua import Operator, QuantumAlgorithm, AlgorithmError
from qiskit_aqua import get_initial_state_instance

logger = logging.getLogger(__name__)


class IQPE(QuantumAlgorithm):
    """
    The Iterative Quantum Phase Estimation algorithm.
    See https://arxiv.org/abs/quant-ph/0610214
    """

    PROP_NUM_TIME_SLICES = 'num_time_slices'
    PROP_PAULIS_GROUPING = 'paulis_grouping'
    PROP_EXPANSION_MODE = 'expansion_mode'
    PROP_EXPANSION_ORDER = 'expansion_order'
    PROP_NUM_ITERATIONS = 'num_iterations'

    IQPE_CONFIGURATION = {
        'name': 'IQPE',
        'description': 'Iterative Quantum Phase Estimation for Quantum Systems',
        'input_schema': {
            '$schema': 'http://json-schema.org/schema#',
            'id': 'IQPE_schema',
            'type': 'object',
            'properties': {
                PROP_NUM_TIME_SLICES: {
                    'type': 'integer',
                    'default': 1,
                    'minimum': 1
                },
                PROP_PAULIS_GROUPING: {
                    'type': 'string',
                    'default': 'random',
                    'oneOf': [
                        {'enum': [
                            'random',
                            'default'
                        ]}
                    ]
                },
                PROP_EXPANSION_MODE: {
                    'type': 'string',
                    'default': 'suzuki',
                    'oneOf': [
                        {'enum': [
                            'suzuki',
                            'trotter'
                        ]}
                    ]
                },
                PROP_EXPANSION_ORDER: {
                    'type': 'integer',
                    'default': 2,
                    'minimum': 1
                },
                PROP_NUM_ITERATIONS: {
                    'type': 'integer',
                    'default': 1,
                    'minimum': 1
                }
            },
            'additionalProperties': False
        },
        'problems': ['energy'],
        'depends': ['initial_state'],
        'defaults': {
            'initial_state': {
                'name': 'ZERO'
            },
        }
    }

    def __init__(self, configuration=None):
        super().__init__(configuration or self.IQPE_CONFIGURATION.copy())
        self._operator = None
        self._state_in = None
        self._num_time_slices = 0
        self._paulis_grouping = None
        self._expansion_mode = None
        self._expansion_order = None
        self._num_iterations = 0
        self._ret = {}

    def init_params(self, params, algo_input):
        """
        Initialize via parameters dictionary and algorithm input instance
        Args:
            params: parameters dictionary
            algo_input: EnergyInput instance
        """
        if algo_input is None:
            raise AlgorithmError("EnergyInput instance is required.")

        operator = algo_input.qubit_op

        iqpe_params = params.get(QuantumAlgorithm.SECTION_KEY_ALGORITHM)
        num_time_slices = iqpe_params.get(IQPE.PROP_NUM_TIME_SLICES)
        paulis_grouping = iqpe_params.get(IQPE.PROP_PAULIS_GROUPING)
        expansion_mode = iqpe_params.get(IQPE.PROP_EXPANSION_MODE)
        expansion_order = iqpe_params.get(IQPE.PROP_EXPANSION_ORDER)
        num_iterations = iqpe_params.get(IQPE.PROP_NUM_ITERATIONS)

        # Set up initial state, we need to add computed num qubits to params
        init_state_params = params.get(QuantumAlgorithm.SECTION_KEY_INITIAL_STATE)
        init_state_params['num_qubits'] = operator.num_qubits
        init_state = get_initial_state_instance(init_state_params['name'])
        init_state.init_params(init_state_params)

        self.init_args(
            operator, init_state, num_time_slices, num_iterations,
            paulis_grouping=paulis_grouping, expansion_mode=expansion_mode,
            expansion_order=expansion_order)

    def init_args(self, operator, state_in, num_time_slices, num_iterations,
                  paulis_grouping='default', expansion_mode='trotter', expansion_order=1,
                  shallow_circuit_concat=False):
        if self._backend.find('statevector') >= 0:
            raise ValueError('Selected backend does not support measurements.')
        self._operator = operator
        self._state_in = state_in
        self._num_time_slices = num_time_slices
        self._num_iterations = num_iterations
        self._paulis_grouping = paulis_grouping
        self._expansion_mode = expansion_mode
        self._expansion_order = expansion_order
        self._shallow_circuit_concat = shallow_circuit_concat
        self._ret = {}

    def _construct_kth_evolution(self, slice_pauli_list, k, omega):
        """Construct the kth iteration Quantum Phase Estimation circuit"""
        a = QuantumRegister(1, name='a')
        c = ClassicalRegister(1, name='c')
        q = QuantumRegister(self._operator.num_qubits, name='q')
        qc = self._state_in.construct_circuit('circuit', q)
        # hadamard on a[0]
        qc.add(a)
        qc.u2(0, np.pi, a[0])
        # controlled-U
<<<<<<< HEAD
        qc.data += Operator.construct_evolution_circuit(
            slice_pauli_list, -2 * np.pi, self._num_time_slices, q, a, unitary_power=2 ** (k - 1)
        ).data
=======
        qc_evolutions = self._operator.construct_evolution_circuit(
            slice_pauli_list, -2 * np.pi, self._num_time_slices, q, a, unitary_power=2 ** (k - 1),
            shallow_slicing=self._shallow_circuit_concat
        )
        if self._shallow_circuit_concat:
            qc.data += qc_evolutions.data
        else:
            qc += qc_evolutions
>>>>>>> 34565e28
        # global phase due to identity pauli
        qc.u1(2 * np.pi * self._ancilla_phase_coef * (2 ** (k - 1)), a[0])
        # rz on a[0]
        qc.u1(omega, a[0])
        # hadamard on a[0]
        qc.u2(0, np.pi, a[0])
        qc.add(c)
        qc.measure(a, c)
        return qc

    def _estimate_phase_iteratively(self):
        """Iteratively construct the different order of controlled evolution circuit to carry out phase estimation"""
        pauli_list = self._operator.reorder_paulis(grouping=self._paulis_grouping)
        if len(pauli_list) == 1:
            slice_pauli_list = pauli_list
        else:
            if self._expansion_mode == 'trotter':
                slice_pauli_list = pauli_list
            else:
                slice_pauli_list = Operator._suzuki_expansion_slice_pauli_list(pauli_list, 1, self._expansion_order)

        self._ret['top_measurement_label'] = ''

        omega_coef = 0
        # k runs from the number of iterations back to 1
        for k in range(self._num_iterations, 0, -1):
            omega_coef /= 2
            qc = self._construct_kth_evolution(slice_pauli_list, k, -2 * np.pi * omega_coef)
            measurements = self.execute(qc).get_counts(qc)

            if '0' not in measurements:
                if '1' in measurements:
                    x = 1
                else:
                    raise RuntimeError('Unexpected measurement {}.'.format(measurements))
            else:
                if '1' not in measurements:
                    x = 0
                else:
                    x = 1 if measurements['1'] > measurements['0'] else 0
            self._ret['top_measurement_label'] = '{}{}'.format(x, self._ret['top_measurement_label'])
            omega_coef = omega_coef + x / 2
            logger.info('Reverse iteration {} of {} with measured bit {}'.format(k, self._num_iterations, x))
        return omega_coef

    def _compute_energy(self):
        self._operator._check_representation('paulis')
        self._ret['translation'] = sum([abs(p[0]) for p in self._operator.paulis])
        self._ret['stretch'] = 0.5 / self._ret['translation']

        # translate the operator
        self._operator._simplify_paulis()
        translation_op = Operator([
            [
                self._ret['translation'],
                Pauli(
                    np.zeros(self._operator.num_qubits),
                    np.zeros(self._operator.num_qubits)
                )
            ]
        ])
        translation_op._simplify_paulis()
        self._operator += translation_op

        # stretch the operator
        for p in self._operator._paulis:
            p[0] = p[0] * self._ret['stretch']

        # check for identify paulis to get its coef for applying global phase shift on ancilla later
        num_identities = 0
        for p in self._operator.paulis:
            if np.all(p[1].v == 0) and np.all(p[1].w == 0):
                num_identities += 1
                if num_identities > 1:
                    raise RuntimeError('Multiple identity pauli terms are present.')
                self._ancilla_phase_coef = p[0].real if isinstance(p[0], complex) else p[0]

        self._ret['phase'] = self._estimate_phase_iteratively()
        self._ret['top_measurement_decimal'] = sum([t[0] * t[1] for t in zip(
            [1 / 2 ** p for p in range(1, self._num_iterations + 1)],
            [int(n) for n in self._ret['top_measurement_label']]
        )])
        self._ret['energy'] = self._ret['phase'] / self._ret['stretch'] - self._ret['translation']

    def run(self):
        self._compute_energy()
        return self._ret<|MERGE_RESOLUTION|>--- conflicted
+++ resolved
@@ -164,12 +164,7 @@
         qc.add(a)
         qc.u2(0, np.pi, a[0])
         # controlled-U
-<<<<<<< HEAD
-        qc.data += Operator.construct_evolution_circuit(
-            slice_pauli_list, -2 * np.pi, self._num_time_slices, q, a, unitary_power=2 ** (k - 1)
-        ).data
-=======
-        qc_evolutions = self._operator.construct_evolution_circuit(
+        qc_evolutions = Operator.construct_evolution_circuit(
             slice_pauli_list, -2 * np.pi, self._num_time_slices, q, a, unitary_power=2 ** (k - 1),
             shallow_slicing=self._shallow_circuit_concat
         )
@@ -177,7 +172,6 @@
             qc.data += qc_evolutions.data
         else:
             qc += qc_evolutions
->>>>>>> 34565e28
         # global phase due to identity pauli
         qc.u1(2 * np.pi * self._ancilla_phase_coef * (2 ** (k - 1)), a[0])
         # rz on a[0]
