--- conflicted
+++ resolved
@@ -29,12 +29,9 @@
                              split_dataset_to_data_and_labels, map_label_to_class_name,
                              reduce_dim_to_via_pca)
 from .qpsolver import optimize_svm
-<<<<<<< HEAD
-from .run_circuits import run_circuits, find_regs_by_name
 from .circuit_factory import CircuitFactory
-=======
 from .run_circuits import compile_and_run_circuits, find_regs_by_name
->>>>>>> dfc7dcf5
+
 
 __all__ = ['tensorproduct',
            'PauliGraph',
@@ -56,11 +53,6 @@
            'map_label_to_class_name',
            'reduce_dim_to_via_pca',
            'optimize_svm',
-<<<<<<< HEAD
-           'run_circuits',
-           'find_regs_by_name',
-           'CircuitFactory']
-=======
+           'CircuitFactory',
            'compile_and_run_circuits',
-           'find_regs_by_name']
->>>>>>> dfc7dcf5
+           'find_regs_by_name']